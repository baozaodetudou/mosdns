--- conflicted
+++ resolved
@@ -88,15 +88,9 @@
                 shell=True,
                 env=os_env)
 
-<<<<<<< HEAD
             with zipfile.ZipFile(zip_filename, mode='w', compression=zipfile.ZIP_DEFLATED, compresslevel=5) as zf:
                 # keep binary name inside archive as original `mosdns[.exe]`
                 zf.write(bin_path, arcname=bin_filename)
-=======
-            with zipfile.ZipFile(zip_filename, mode='w', compression=zipfile.ZIP_DEFLATED,
-                                 compresslevel=5) as zf:
-                zf.write(bin_filename)
->>>>>>> 71a88ae8
                 zf.write('../README.md', 'README.md')
                 zf.write('./config.yaml', 'config.yaml')
                 zf.write('../LICENSE', 'LICENSE')
