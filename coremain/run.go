/*
 * Copyright (C) 2020-2022, IrineSistiana
 *
 * This file is part of mosdns.
 *
 * mosdns is free software: you can redistribute it and/or modify
 * it under the terms of the GNU General Public License as published by
 * the Free Software Foundation, either version 3 of the License, or
 * (at your option) any later version.
 *
 * mosdns is distributed in the hope that it will be useful,
 * but WITHOUT ANY WARRANTY; without even the implied warranty of
 * MERCHANTABILITY or FITNESS FOR A PARTICULAR PURPOSE.  See the
 * GNU General Public License for more details.
 *
 * You should have received a copy of the GNU General Public License
 * along with this program.  If not, see <https://www.gnu.org/licenses/>.
 */

package coremain

import (
<<<<<<< HEAD
    "fmt"
    "github.com/IrineSistiana/mosdns/v5/mlog"
    "github.com/go-viper/mapstructure/v2"
    "github.com/kardianos/service"
    "github.com/spf13/cobra"
    "github.com/spf13/viper"
    "go.uber.org/zap"
    "os"
    "os/signal"
    "path/filepath"
    "runtime"
    "syscall"
=======
	"fmt"
	"github.com/IrineSistiana/mosdns/v5/mlog"
	"github.com/go-viper/mapstructure/v2"
	"github.com/kardianos/service"
	"github.com/spf13/cobra"
	"github.com/spf13/viper"
	"go.uber.org/zap"
	"os"
	"os/signal"
	"path/filepath"
	"runtime"
	"syscall"
>>>>>>> 057e48be
)

type serverFlags struct {
	c         string
	dir       string
	cpu       int
	asService bool
}

var rootCmd = &cobra.Command{
	Use: "mosdns",
}

func init() {
	sf := new(serverFlags)
	startCmd := &cobra.Command{
		Use:   "start [-c config_file] [-d working_dir]",
		Short: "Start mosdns main program.",
		RunE: func(cmd *cobra.Command, args []string) error {
			if sf.asService {
				svc, err := service.New(&serverService{f: sf}, svcCfg)
				if err != nil {
					return fmt.Errorf("failed to init service, %w", err)
				}
				return svc.Run()
			}

			m, err := NewServer(sf)
			if err != nil {
				return err
			}

			go func() {
				c := make(chan os.Signal, 1)
				signal.Notify(c, syscall.SIGINT, syscall.SIGTERM)
				sig := <-c
				m.logger.Warn("signal received", zap.Stringer("signal", sig))
				m.sc.SendCloseSignal(nil)
			}()
			return m.GetSafeClose().WaitClosed()
		},
		DisableFlagsInUseLine: true,
		SilenceUsage:          true,
	}
	rootCmd.AddCommand(startCmd)
	fs := startCmd.Flags()
	fs.StringVarP(&sf.c, "config", "c", "", "config file")
	fs.StringVarP(&sf.dir, "dir", "d", "", "working dir")
	fs.IntVar(&sf.cpu, "cpu", 0, "set runtime.GOMAXPROCS")
	fs.BoolVar(&sf.asService, "as-service", false, "start as a service")
	_ = fs.MarkHidden("as-service")

	serviceCmd := &cobra.Command{
		Use:   "service",
		Short: "Manage mosdns as a system service.",
	}
	serviceCmd.PersistentPreRunE = initService
	serviceCmd.AddCommand(
		newSvcInstallCmd(),
		newSvcUninstallCmd(),
		newSvcStartCmd(),
		newSvcStopCmd(),
		newSvcRestartCmd(),
		newSvcStatusCmd(),
	)
	rootCmd.AddCommand(serviceCmd)
}

func AddSubCmd(c *cobra.Command) {
	rootCmd.AddCommand(c)
}

func Run() error {
	return rootCmd.Execute()
}

func NewServer(sf *serverFlags) (*Mosdns, error) {
	if sf.cpu > 0 {
		runtime.GOMAXPROCS(sf.cpu)
	}

	if len(sf.dir) > 0 {
		err := os.Chdir(sf.dir)
		if err != nil {
			return nil, fmt.Errorf("failed to change the current working directory, %w", err)
		}
		mlog.L().Info("working directory changed", zap.String("path", sf.dir))
	}

    cfg, fileUsed, err := loadConfig(sf.c)
    if err != nil {
        return nil, fmt.Errorf("fail to load config, %w", err)
    }
    mlog.L().Info("main config loaded", zap.String("file", fileUsed))

    // If user didn't explicitly set working dir, align working dir to the
    // directory of the loaded config file so that any relative paths inside
    // config (and sub-configs) resolve relative to config.yaml's directory.
    if len(sf.dir) == 0 && len(fileUsed) > 0 {
        cfgDir := filepath.Dir(fileUsed)
        if err := os.Chdir(cfgDir); err != nil {
            return nil, fmt.Errorf("failed to change working directory to config dir, %w", err)
        }
        mlog.L().Info("working directory changed", zap.String("path", cfgDir))
    }

	return NewMosdns(cfg, fileUsed)
}

// loadConfig load a config from a file. If filePath is empty, it will
// automatically search and load a file which name start with "config".
func loadConfig(filePath string) (*Config, string, error) {
	v := viper.New()

	if len(filePath) > 0 {
		v.SetConfigFile(filePath)
	} else {
		v.SetConfigName("config")
		v.AddConfigPath(".")
	}

	if err := v.ReadInConfig(); err != nil {
		return nil, "", fmt.Errorf("failed to read config: %w", err)
	}

	decoderOpt := func(cfg *mapstructure.DecoderConfig) {
		cfg.ErrorUnused = true
		cfg.TagName = "yaml"
		cfg.WeaklyTypedInput = true
	}

	cfg := new(Config)
	if err := v.Unmarshal(cfg, decoderOpt); err != nil {
		return nil, "", fmt.Errorf("failed to unmarshal config: %w", err)
	}
	fileUsed := v.ConfigFileUsed()
	cfg.baseDir = resolveBaseDir(fileUsed)
	return cfg, fileUsed, nil
}

func resolveBaseDir(fileUsed string) string {
	if len(fileUsed) > 0 {
		if abs, err := filepath.Abs(fileUsed); err == nil {
			return filepath.Dir(abs)
		}
		return filepath.Dir(fileUsed)
	}
	if wd, err := os.Getwd(); err == nil {
		return wd
	}
	return ""
}<|MERGE_RESOLUTION|>--- conflicted
+++ resolved
@@ -20,7 +20,6 @@
 package coremain
 
 import (
-<<<<<<< HEAD
     "fmt"
     "github.com/IrineSistiana/mosdns/v5/mlog"
     "github.com/go-viper/mapstructure/v2"
@@ -33,20 +32,6 @@
     "path/filepath"
     "runtime"
     "syscall"
-=======
-	"fmt"
-	"github.com/IrineSistiana/mosdns/v5/mlog"
-	"github.com/go-viper/mapstructure/v2"
-	"github.com/kardianos/service"
-	"github.com/spf13/cobra"
-	"github.com/spf13/viper"
-	"go.uber.org/zap"
-	"os"
-	"os/signal"
-	"path/filepath"
-	"runtime"
-	"syscall"
->>>>>>> 057e48be
 )
 
 type serverFlags struct {
