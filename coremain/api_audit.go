--- conflicted
+++ resolved
@@ -82,18 +82,11 @@
 		http.Error(w, "Invalid request body: "+err.Error(), http.StatusBadRequest)
 		return
 	}
-<<<<<<< HEAD
 
-	// The validation is inside the SetCapacity method.
-	GlobalAuditCollector.SetCapacity(req.Capacity)
+	// <<< MODIFIED: Pass the MainConfigBaseDir to the SetCapacity function >>>
+	GlobalAuditCollector.SetCapacity(req.Capacity, MainConfigBaseDir)
 
 	updatedCapacity := GlobalAuditCollector.GetCapacity()
-=======
-	
-	// <<< MODIFIED: Pass the MainConfigBaseDir to the SetCapacity function >>>
-	GlobalAuditCollector.SetCapacity(req.Capacity, MainConfigBaseDir)
-	
->>>>>>> bbe5fd25
 	w.WriteHeader(http.StatusOK)
 	fmt.Fprintf(w, "Audit log capacity set to %d. Existing logs have been cleared.", updatedCapacity)
 }