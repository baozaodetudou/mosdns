/*
 * Copyright (C) 2020-2022, IrineSistiana
 *
 * This file is part of mosdns.
 *
 * mosdns is free software: you can redistribute it and/or modify
 * it under the terms of the GNU General Public License as published by
 * the Free Software Foundation, either version 3 of the License, or
 * (at your option) any later version.
 *
 * mosdns is distributed in the hope that it will be useful,
 * but WITHOUT ANY WARRANTY; without even the implied warranty of
 * MERCHANTABILITY or FITNESS FOR A PARTICULAR PURPOSE.  See the
 * GNU General Public License for more details.
 *
 * You should have received a copy of the GNU General Public License
 * along with this program.  If not, see <https://www.gnu.org/licenses/>.
 */

package coremain

import (
	"bytes"
	"embed"
	"errors"
	"fmt"
	"io"
	"net/http"
	"net/http/pprof"
<<<<<<< HEAD
	"net/url"
	"path"
	"path/filepath"
	"strings"
=======
	"path" // <<< NEW: Import path package
	"path/filepath"
>>>>>>> 057e48be

	"github.com/IrineSistiana/mosdns/v5/mlog"
	"github.com/IrineSistiana/mosdns/v5/pkg/safe_close"
	"github.com/go-chi/chi/v5"
	"github.com/prometheus/client_golang/prometheus"
	"github.com/prometheus/client_golang/prometheus/collectors"
	"github.com/prometheus/client_golang/prometheus/promhttp"
	"go.uber.org/zap"
)

<<<<<<< HEAD
// 嵌入 www 静态资源（含 rlog 相关文件）
=======
// <<< MODIFIED: Adjusted the embed list for rlog assets
>>>>>>> 057e48be
//
//go:embed www/mosdns.html www/mosdnsp.html www/log.html www/log_plain.html www/rlog.html www/adguard.html www/rlog.css www/rlog.js
var content embed.FS

type Mosdns struct {
	logger *zap.Logger // non-nil logger.

	// Plugins
	plugins map[string]any

	httpMux    *chi.Mux
	metricsReg *prometheus.Registry
	sc         *safe_close.SafeClose
}

// NewMosdns initializes a mosdns instance and its plugins.
func NewMosdns(cfg *Config, configPath string) (*Mosdns, error) {
	// Init logger.
	baseLogger, err := mlog.NewLogger(cfg.Log)
	if err != nil {
		return nil, fmt.Errorf("failed to init logger: %w", err)
	}

	// Create our TeeCore to also write to the in-memory collector for detailed process logs.
	teeCore := NewTeeCore(baseLogger.Core(), GlobalLogCollector)

	// Create the final logger with our TeeCore.
	lg := zap.New(teeCore, zap.AddCaller(), zap.AddStacktrace(zap.ErrorLevel))

	// Start the audit log collector's background worker.
	GlobalAuditCollector.StartWorker()

	m := &Mosdns{
		logger:     lg,
		plugins:    make(map[string]any),
		httpMux:    chi.NewRouter(),
		metricsReg: newMetricsReg(),
		sc:         safe_close.NewSafeClose(),
	}

	// This must be called after m.httpMux and m.metricsReg been set.
	m.initHttpMux()

	// Register our new APIs.
	RegisterCaptureAPI(m.httpMux) // For process logs
	RegisterAuditAPI(m.httpMux)   // For audit logs v1
	RegisterAuditAPIV2(m.httpMux) // For audit logs v2

	// Start http api server
	if httpAddr := cfg.API.HTTP; len(httpAddr) > 0 {
		httpServer := &http.Server{
			Addr:    httpAddr,
			Handler: m.httpMux,
		}
		m.sc.Attach(func(done func(), closeSignal <-chan struct{}) {
			defer done()
			errChan := make(chan error, 1)
			go func() {
				m.logger.Info("starting api http server", zap.String("addr", httpAddr))
				errChan <- httpServer.ListenAndServe()
			}()
			select {
			case err := <-errChan:
				m.sc.SendCloseSignal(err)
			case <-closeSignal:
				_ = httpServer.Close()
			}
		})
	}

	// Load plugins.

	// Close all plugins on signal.
	m.sc.Attach(func(done func(), closeSignal <-chan struct{}) {
		go func() {
			defer done()
			<-closeSignal

			// Stop the audit worker gracefully.
			GlobalAuditCollector.StopWorker()

			m.logger.Info("starting shutdown sequences")
			for tag, p := range m.plugins {
				if closer, _ := p.(io.Closer); closer != nil {
					m.logger.Info("closing plugin", zap.String("tag", tag))
					_ = closer.Close()
				}
			}
			m.logger.Info("all plugins were closed")
		}()
	})

	// Preset plugins
	if err := m.loadPresetPlugins(); err != nil {
		m.sc.SendCloseSignal(err)
		_ = m.sc.WaitClosed()
		return nil, err
	}
	// Plugins from config.
	baseDir := ""
	if len(configPath) > 0 {
		baseDir = filepath.Dir(configPath)
	}

	if err := m.loadPluginsFromCfg(cfg, 0, baseDir); err != nil {
		m.sc.SendCloseSignal(err)
		_ = m.sc.WaitClosed()
		return nil, err
	}
	m.logger.Info("all plugins are loaded")

	return m, nil
}

// NewTestMosdnsWithPlugins returns a mosdns instance for testing.
func NewTestMosdnsWithPlugins(p map[string]any) *Mosdns {
	return &Mosdns{
		logger:     mlog.Nop(),
		httpMux:    chi.NewRouter(),
		plugins:    p,
		metricsReg: newMetricsReg(),
		sc:         safe_close.NewSafeClose(),
	}
}

func (m *Mosdns) GetSafeClose() *safe_close.SafeClose {
	return m.sc
}

// CloseWithErr is a shortcut for m.sc.SendCloseSignal
func (m *Mosdns) CloseWithErr(err error) {
	m.sc.SendCloseSignal(err)
}

// Logger returns a non-nil logger.
func (m *Mosdns) Logger() *zap.Logger {
	return m.logger
}

// GetPlugin returns a plugin.
func (m *Mosdns) GetPlugin(tag string) any {
	return m.plugins[tag]
}

// GetMetricsReg returns a prometheus.Registerer with a prefix of "mosdns_"
func (m *Mosdns) GetMetricsReg() prometheus.Registerer {
	return prometheus.WrapRegistererWithPrefix("mosdns_", m.metricsReg)
}

func (m *Mosdns) GetAPIRouter() *chi.Mux {
	return m.httpMux
}

func (m *Mosdns) RegPluginAPI(tag string, mux *chi.Mux) {
	m.httpMux.Mount("/plugins/"+tag, mux)
}

func newMetricsReg() *prometheus.Registry {
	reg := prometheus.NewRegistry()
	reg.MustRegister(collectors.NewProcessCollector(collectors.ProcessCollectorOpts{}))
	reg.MustRegister(collectors.NewGoCollector())
	return reg
}

func sameOrigin(origin string, r *http.Request) bool {
	u, err := url.Parse(origin)
	if err != nil || !u.IsAbs() {
		return false
	}
	reqScheme := "http"
	if r.TLS != nil {
		reqScheme = "https"
	}
	return strings.EqualFold(u.Scheme, reqScheme) && strings.EqualFold(u.Host, r.Host)
}

// initHttpMux initializes api entries. It MUST be called after m.metricsReg being initialized.
func (m *Mosdns) initHttpMux() {
	// 全局 CORS 中间件
	corsMiddleware := func(next http.Handler) http.Handler {
		return http.HandlerFunc(func(w http.ResponseWriter, r *http.Request) {
<<<<<<< HEAD
			origin := r.Header.Get("Origin")
			originAllowed := false
			if origin != "" {
				if sameOrigin(origin, r) {
					w.Header().Set("Vary", "Origin")
					w.Header().Set("Access-Control-Allow-Origin", origin)
					w.Header().Set("Access-Control-Allow-Methods", "GET, POST, OPTIONS")
					w.Header().Set("Access-Control-Allow-Headers", "Content-Type, Accept")
					originAllowed = true
				} else if r.Method == http.MethodOptions {
					w.WriteHeader(http.StatusForbidden)
					return
				}
			}

			if r.Method == http.MethodOptions {
				if origin == "" || originAllowed {
					w.WriteHeader(http.StatusOK)
				} else {
					w.WriteHeader(http.StatusForbidden)
				}
				return
			}

=======
			w.Header().Set("Access-Control-Allow-Origin", "*")
			// <<< MODIFIED: Allow PUT and DELETE methods for plugin APIs
			w.Header().Set("Access-Control-Allow-Methods", "GET, POST, OPTIONS, PUT, DELETE")
			w.Header().Set("Access-Control-Allow-Headers", "Content-Type, Accept")

			if r.Method == http.MethodOptions {
				w.WriteHeader(http.StatusOK)
				return
			}
>>>>>>> 057e48be
			next.ServeHTTP(w, r)
		})
	}

	m.httpMux.Use(corsMiddleware)

	// metrics 处理 (只注册一次)
	metricsHandler := promhttp.HandlerFor(m.metricsReg, promhttp.HandlerOpts{})
	wrappedMetricsHandler := http.HandlerFunc(func(w http.ResponseWriter, r *http.Request) {
		m.logger.Debug("Metrics endpoint accessed",
			zap.String("remote_addr", r.RemoteAddr),
			zap.String("method", r.Method))
		metricsHandler.ServeHTTP(w, r)
	})
	m.httpMux.Method(http.MethodGet, "/metrics", wrappedMetricsHandler)

<<<<<<< HEAD
=======
	// [修改] 将原来的公共handler拆分为两个独立的handler

>>>>>>> 057e48be
	// [新增] 根路由 ("/") 的 handler，指向 mosdnsp.html
	rootHandler := func(w http.ResponseWriter, r *http.Request) {
		data, err := content.ReadFile("www/mosdnsp.html") // 读取新文件
		if err != nil {
			m.logger.Error("Error reading embedded file", zap.String("file", "www/mosdnsp.html"), zap.Error(err))
			http.Error(w, "Error reading the embedded file", http.StatusInternalServerError)
			return
		}
		w.Header().Set("Content-Type", "text/html; charset=utf-8")
		if _, err := w.Write(data); err != nil {
			m.logger.Error("Error writing response", zap.Error(err))
		}
	}

	// [新增] graphic 路由 ("/graphic") 的 handler，保持指向 mosdns.html
	graphicHandler := func(w http.ResponseWriter, r *http.Request) {
		data, err := content.ReadFile("www/mosdns.html") // 读取原文件
		if err != nil {
			m.logger.Error("Error reading embedded file", zap.String("file", "www/mosdns.html"), zap.Error(err))
			http.Error(w, "Error reading the embedded file", http.StatusInternalServerError)
			return
		}
		w.Header().Set("Content-Type", "text/html; charset=utf-8")
		if _, err := w.Write(data); err != nil {
			m.logger.Error("Error writing response", zap.Error(err))
		}
	}

	// [新增] log 路由 ("/log") 的 handler, 指向 /www/log.html
	logHandler := func(w http.ResponseWriter, r *http.Request) {
		data, err := content.ReadFile("www/log.html") // 读取 /www/log.html
		if err != nil {
			m.logger.Error("Error reading embedded file", zap.String("file", "www/log.html"), zap.Error(err))
			http.Error(w, "Error reading the embedded file", http.StatusInternalServerError)
			return
		}
		w.Header().Set("Content-Type", "text/html; charset=utf-8")
		if _, err := w.Write(data); err != nil {
			m.logger.Error("Error writing response", zap.Error(err))
		}
	}

	// [新添加] plog 路由 ("/plog") 的 handler, 指向 /www/log_plain.html
	plainLogHandler := func(w http.ResponseWriter, r *http.Request) {
		data, err := content.ReadFile("www/log_plain.html") // 读取 /www/log_plain.html
		if err != nil {
			m.logger.Error("Error reading embedded file", zap.String("file", "www/log_plain.html"), zap.Error(err))
			http.Error(w, "Error reading the embedded file", http.StatusInternalServerError)
			return
		}
		w.Header().Set("Content-Type", "text/html; charset=utf-8")
		if _, err := w.Write(data); err != nil {
			m.logger.Error("Error writing response", zap.Error(err))
		}
	}

<<<<<<< HEAD
=======
	// --- ADDED: Handler for the new /rlog route (for v2 API frontend) ---
>>>>>>> 057e48be
	rlogHandler := func(w http.ResponseWriter, r *http.Request) {
		data, err := content.ReadFile("www/rlog.html") // 读取 /www/rlog.html
		if err != nil {
			m.logger.Error("Error reading embedded file", zap.String("file", "www/rlog.html"), zap.Error(err))
			http.Error(w, "Error reading the embedded file", http.StatusInternalServerError)
			return
		}
		w.Header().Set("Content-Type", "text/html; charset=utf-8")
		if _, err := w.Write(data); err != nil {
			m.logger.Error("Error writing response", zap.Error(err))
		}
	}

	adguardHandler := func(w http.ResponseWriter, r *http.Request) {
		data, err := content.ReadFile("www/adguard.html") // 读取 /www/adguard.html
		if err != nil {
			m.logger.Error("Error reading embedded file", zap.String("file", "www/adguard.html"), zap.Error(err))
			http.Error(w, "Error reading the embedded file", http.StatusInternalServerError)
			return
		}
		w.Header().Set("Content-Type", "text/html; charset=utf-8")
		if _, err := w.Write(data); err != nil {
			m.logger.Error("Error writing response", zap.Error(err))
		}
	}

	// 静态资源处理
	staticAssetHandler := func(w http.ResponseWriter, r *http.Request) {
		requestPath := strings.TrimPrefix(r.URL.Path, "/")
		if requestPath == "" {
			http.NotFound(w, r)
			return
		}

		cleaned := path.Clean(requestPath)
		if cleaned == "." || strings.HasPrefix(cleaned, "..") {
			http.NotFound(w, r)
			return
		}

		filePath := path.Join("www", cleaned)
		data, err := content.ReadFile(filePath)
		if err != nil {
			m.logger.Error("Error reading embedded static file", zap.String("path", filePath), zap.Error(err))
			http.NotFound(w, r)
			return
		}

		if ext := path.Ext(filePath); ext == ".css" {
			w.Header().Set("Content-Type", "text/css; charset=utf-8")
		} else if ext == ".js" {
			w.Header().Set("Content-Type", "application/javascript; charset=utf-8")
		}

		if _, err := w.Write(data); err != nil {
			m.logger.Error("Error writing static asset response", zap.Error(err))
		}
	}

	// [修改] 为每个路由注册对应的 handler
	m.httpMux.Get("/", rootHandler)
	m.httpMux.Get("/graphic", graphicHandler)
	m.httpMux.Get("/log", logHandler)
	m.httpMux.Get("/plog", plainLogHandler)
	m.httpMux.Get("/rlog", rlogHandler) // This remains the same, still serves rlog.html
	m.httpMux.Get("/adguard", adguardHandler)

	// <<< NEW: Register routes for the separated CSS and JS files
	m.httpMux.Get("/rlog.css", staticAssetHandler)
	m.httpMux.Get("/rlog.js", staticAssetHandler)

	// Register pprof.
	m.httpMux.Route("/debug/pprof", func(r chi.Router) {
		r.Get("/*", pprof.Index)
		r.Get("/cmdline", pprof.Cmdline)
		r.Get("/profile", pprof.Profile)
		r.Get("/symbol", pprof.Symbol)
		r.Get("/trace", pprof.Trace)
	})

	// A helper page for invalid request.
	invalidApiReqHelper := func(w http.ResponseWriter, req *http.Request) {
		b := new(bytes.Buffer)
		_, _ = fmt.Fprintf(b, "Invalid request %s %s\n\n", req.Method, req.RequestURI)
		b.WriteString("Available api urls:\n")
		_ = chi.Walk(m.httpMux, func(method string, route string, handler http.Handler, middlewares ...func(http.Handler) http.Handler) error {
			b.WriteString(method)
			b.WriteByte(' ')
			b.WriteString(route)
			b.WriteByte('\n')
			return nil
		})
		_, _ = w.Write(b.Bytes())
	}
	m.httpMux.NotFound(invalidApiReqHelper)
	m.httpMux.MethodNotAllowed(invalidApiReqHelper)
}

func (m *Mosdns) loadPresetPlugins() error {
	for tag, f := range LoadNewPersetPluginFuncs() {
		p, err := f(NewBP(tag, m))
		if err != nil {
			return fmt.Errorf("failed to init preset plugin %s, %w", tag, err)
		}
		m.plugins[tag] = p
	}
	return nil
}

// loadPluginsFromCfg loads plugins from this config. It follows include first.
func (m *Mosdns) loadPluginsFromCfg(cfg *Config, includeDepth int, baseDir string) error {
	const maxIncludeDepth = 8
	if includeDepth > maxIncludeDepth {
		return errors.New("maximum include depth reached")
	}
	includeDepth++

	// Follow include first.
<<<<<<< HEAD
	for _, s := range cfg.Include {
		includePath := s
		if len(includePath) > 0 && !filepath.IsAbs(includePath) && len(baseDir) > 0 {
			includePath = filepath.Join(baseDir, includePath)
		}

		subCfg, pathUsed, err := loadConfig(includePath)
		if err != nil {
			return fmt.Errorf("failed to read config from %s, %w", includePath, err)
		}
		nextBase := baseDir
		if len(pathUsed) > 0 {
			nextBase = filepath.Dir(pathUsed)
		}
		m.logger.Info("load config", zap.String("file", pathUsed))
		if err := m.loadPluginsFromCfg(subCfg, includeDepth, nextBase); err != nil {
			return fmt.Errorf("failed to load config from %s, %w", pathUsed, err)
=======
	for _, includePath := range cfg.Include {
		resolvedPath := includePath
		if len(cfg.baseDir) > 0 && !filepath.IsAbs(includePath) {
			resolvedPath = filepath.Join(cfg.baseDir, includePath)
		}
		subCfg, path, err := loadConfig(resolvedPath)
		if err != nil {
			return fmt.Errorf("failed to read config from %s, %w", includePath, err)
		}
		m.logger.Info("load config", zap.String("file", path))
		if err := m.loadPluginsFromCfg(subCfg, includeDepth); err != nil {
			return fmt.Errorf("failed to load config from %s, %w", includePath, err)
>>>>>>> 057e48be
		}
	}

	for i, pc := range cfg.Plugins {
		if err := m.newPlugin(pc); err != nil {
			return fmt.Errorf("failed to init plugin #%d %s, %w", i, pc.Tag, err)
		}
	}
	return nil
}<|MERGE_RESOLUTION|>--- conflicted
+++ resolved
@@ -27,15 +27,10 @@
 	"io"
 	"net/http"
 	"net/http/pprof"
-<<<<<<< HEAD
 	"net/url"
 	"path"
 	"path/filepath"
 	"strings"
-=======
-	"path" // <<< NEW: Import path package
-	"path/filepath"
->>>>>>> 057e48be
 
 	"github.com/IrineSistiana/mosdns/v5/mlog"
 	"github.com/IrineSistiana/mosdns/v5/pkg/safe_close"
@@ -46,11 +41,7 @@
 	"go.uber.org/zap"
 )
 
-<<<<<<< HEAD
-// 嵌入 www 静态资源（含 rlog 相关文件）
-=======
 // <<< MODIFIED: Adjusted the embed list for rlog assets
->>>>>>> 057e48be
 //
 //go:embed www/mosdns.html www/mosdnsp.html www/log.html www/log_plain.html www/rlog.html www/adguard.html www/rlog.css www/rlog.js
 var content embed.FS
@@ -232,7 +223,6 @@
 	// 全局 CORS 中间件
 	corsMiddleware := func(next http.Handler) http.Handler {
 		return http.HandlerFunc(func(w http.ResponseWriter, r *http.Request) {
-<<<<<<< HEAD
 			origin := r.Header.Get("Origin")
 			originAllowed := false
 			if origin != "" {
@@ -257,17 +247,6 @@
 				return
 			}
 
-=======
-			w.Header().Set("Access-Control-Allow-Origin", "*")
-			// <<< MODIFIED: Allow PUT and DELETE methods for plugin APIs
-			w.Header().Set("Access-Control-Allow-Methods", "GET, POST, OPTIONS, PUT, DELETE")
-			w.Header().Set("Access-Control-Allow-Headers", "Content-Type, Accept")
-
-			if r.Method == http.MethodOptions {
-				w.WriteHeader(http.StatusOK)
-				return
-			}
->>>>>>> 057e48be
 			next.ServeHTTP(w, r)
 		})
 	}
@@ -284,11 +263,6 @@
 	})
 	m.httpMux.Method(http.MethodGet, "/metrics", wrappedMetricsHandler)
 
-<<<<<<< HEAD
-=======
-	// [修改] 将原来的公共handler拆分为两个独立的handler
-
->>>>>>> 057e48be
 	// [新增] 根路由 ("/") 的 handler，指向 mosdnsp.html
 	rootHandler := func(w http.ResponseWriter, r *http.Request) {
 		data, err := content.ReadFile("www/mosdnsp.html") // 读取新文件
@@ -345,10 +319,6 @@
 		}
 	}
 
-<<<<<<< HEAD
-=======
-	// --- ADDED: Handler for the new /rlog route (for v2 API frontend) ---
->>>>>>> 057e48be
 	rlogHandler := func(w http.ResponseWriter, r *http.Request) {
 		data, err := content.ReadFile("www/rlog.html") // 读取 /www/rlog.html
 		if err != nil {
@@ -467,25 +437,6 @@
 	includeDepth++
 
 	// Follow include first.
-<<<<<<< HEAD
-	for _, s := range cfg.Include {
-		includePath := s
-		if len(includePath) > 0 && !filepath.IsAbs(includePath) && len(baseDir) > 0 {
-			includePath = filepath.Join(baseDir, includePath)
-		}
-
-		subCfg, pathUsed, err := loadConfig(includePath)
-		if err != nil {
-			return fmt.Errorf("failed to read config from %s, %w", includePath, err)
-		}
-		nextBase := baseDir
-		if len(pathUsed) > 0 {
-			nextBase = filepath.Dir(pathUsed)
-		}
-		m.logger.Info("load config", zap.String("file", pathUsed))
-		if err := m.loadPluginsFromCfg(subCfg, includeDepth, nextBase); err != nil {
-			return fmt.Errorf("failed to load config from %s, %w", pathUsed, err)
-=======
 	for _, includePath := range cfg.Include {
 		resolvedPath := includePath
 		if len(cfg.baseDir) > 0 && !filepath.IsAbs(includePath) {
@@ -498,7 +449,6 @@
 		m.logger.Info("load config", zap.String("file", path))
 		if err := m.loadPluginsFromCfg(subCfg, includeDepth); err != nil {
 			return fmt.Errorf("failed to load config from %s, %w", includePath, err)
->>>>>>> 057e48be
 		}
 	}
 
