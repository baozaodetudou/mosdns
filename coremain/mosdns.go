/*
 * Copyright (C) 2020-2022, IrineSistiana
 *
 * This file is part of mosdns.
 *
 * mosdns is free software: you can redistribute it and/or modify
 * it under the terms of the GNU General Public License as published by
 * the Free Software Foundation, either version 3 of the License, or
 * (at your option) any later version.
 *
 * mosdns is distributed in the hope that it will be useful,
 * but WITHOUT ANY WARRANTY; without even the implied warranty of
 * MERCHANTABILITY or FITNESS FOR A PARTICULAR PURPOSE.  See the
 * GNU General Public License for more details.
 *
 * You should have received a copy of the GNU General Public License
 * along with this program.  If not, see <https://www.gnu.org/licenses/>.
 */

package coremain

import (
	"bytes"
	"embed"
	"errors"
	"fmt"
	"io"
	"net/http"
	"net/http/pprof"
<<<<<<< HEAD
	"net/url"
=======
>>>>>>> bbe5fd25
	"path"
	"path/filepath"
	"strings"

	"github.com/IrineSistiana/mosdns/v5/mlog"
	"github.com/IrineSistiana/mosdns/v5/pkg/safe_close"
	"github.com/go-chi/chi/v5"
	"github.com/prometheus/client_golang/prometheus"
	"github.com/prometheus/client_golang/prometheus/collectors"
	"github.com/prometheus/client_golang/prometheus/promhttp"
	"go.uber.org/zap"
)

<<<<<<< HEAD
// <<< MODIFIED: Adjusted the embed list for rlog assets
//
//go:embed www/mosdns.html www/log.html www/rlog.css www/rlog.js www/assets/css/* www/assets/js/* www/assets/webfonts/*
=======
//go:embed www/*
>>>>>>> bbe5fd25
var content embed.FS

type Mosdns struct {
	logger *zap.Logger // non-nil logger.

	// Plugins
	plugins map[string]any

	httpMux    *chi.Mux
	metricsReg *prometheus.Registry
	sc         *safe_close.SafeClose
}

// NewMosdns initializes a mosdns instance and its plugins.
func NewMosdns(cfg *Config, configPath string) (*Mosdns, error) {
	// Init logger.
	baseLogger, err := mlog.NewLogger(cfg.Log)
	if err != nil {
		return nil, fmt.Errorf("failed to init logger: %w", err)
	}

	// Create our TeeCore to also write to the in-memory collector for detailed process logs.
	teeCore := NewTeeCore(baseLogger.Core(), GlobalLogCollector)

	// Create the final logger with our TeeCore.
	lg := zap.New(teeCore, zap.AddCaller(), zap.AddStacktrace(zap.ErrorLevel))

	// Start the audit log collector's background worker.
	GlobalAuditCollector.StartWorker()

	m := &Mosdns{
		logger:     lg,
		plugins:    make(map[string]any),
		httpMux:    chi.NewRouter(),
		metricsReg: newMetricsReg(),
		sc:         safe_close.NewSafeClose(),
	}

	// This must be called after m.httpMux and m.metricsReg been set.
	m.initHttpMux()

	// Register our new APIs.
	RegisterCaptureAPI(m.httpMux) // For process logs
	RegisterAuditAPI(m.httpMux)   // For audit logs v1
	RegisterAuditAPIV2(m.httpMux) // For audit logs v2
    RegisterUpdateAPI(m.httpMux)  // For binary updates
    RegisterSystemAPI(m.httpMux)  // For self-restart

	// Start http api server
	if httpAddr := cfg.API.HTTP; len(httpAddr) > 0 {
		httpServer := &http.Server{
			Addr:    httpAddr,
			Handler: m.httpMux,
		}
		m.sc.Attach(func(done func(), closeSignal <-chan struct{}) {
			defer done()
			errChan := make(chan error, 1)
			go func() {
				m.logger.Info("starting api http server", zap.String("addr", httpAddr))
				errChan <- httpServer.ListenAndServe()
			}()
			select {
			case err := <-errChan:
				m.sc.SendCloseSignal(err)
			case <-closeSignal:
				_ = httpServer.Close()
			}
		})
	}

	// Load plugins.

	// Close all plugins on signal.
	m.sc.Attach(func(done func(), closeSignal <-chan struct{}) {
		go func() {
			defer done()
			<-closeSignal

			// Stop the audit worker gracefully.
			GlobalAuditCollector.StopWorker()

			m.logger.Info("starting shutdown sequences")
			for tag, p := range m.plugins {
				if closer, _ := p.(io.Closer); closer != nil {
					m.logger.Info("closing plugin", zap.String("tag", tag))
					_ = closer.Close()
				}
			}
			m.logger.Info("all plugins were closed")
		}()
	})

	// Preset plugins
	if err := m.loadPresetPlugins(); err != nil {
		m.sc.SendCloseSignal(err)
		_ = m.sc.WaitClosed()
		return nil, err
	}
	// Plugins from config.
	baseDir := ""
	if len(configPath) > 0 {
		baseDir = filepath.Dir(configPath)
	}

	if err := m.loadPluginsFromCfg(cfg, 0, baseDir); err != nil {
		m.sc.SendCloseSignal(err)
		_ = m.sc.WaitClosed()
		return nil, err
	}
	m.logger.Info("all plugins are loaded")

	return m, nil
}

// NewTestMosdnsWithPlugins returns a mosdns instance for testing.
func NewTestMosdnsWithPlugins(p map[string]any) *Mosdns {
	return &Mosdns{
		logger:     mlog.Nop(),
		httpMux:    chi.NewRouter(),
		plugins:    p,
		metricsReg: newMetricsReg(),
		sc:         safe_close.NewSafeClose(),
	}
}

func (m *Mosdns) GetSafeClose() *safe_close.SafeClose {
	return m.sc
}

// CloseWithErr is a shortcut for m.sc.SendCloseSignal
func (m *Mosdns) CloseWithErr(err error) {
	m.sc.SendCloseSignal(err)
}

// Logger returns a non-nil logger.
func (m *Mosdns) Logger() *zap.Logger {
	return m.logger
}

// GetPlugin returns a plugin.
func (m *Mosdns) GetPlugin(tag string) any {
	return m.plugins[tag]
}

// GetMetricsReg returns a prometheus.Registerer with a prefix of "mosdns_"
func (m *Mosdns) GetMetricsReg() prometheus.Registerer {
	return prometheus.WrapRegistererWithPrefix("mosdns_", m.metricsReg)
}

func (m *Mosdns) GetAPIRouter() *chi.Mux {
	return m.httpMux
}

func (m *Mosdns) RegPluginAPI(tag string, mux *chi.Mux) {
	m.httpMux.Mount("/plugins/"+tag, mux)
}

func newMetricsReg() *prometheus.Registry {
	reg := prometheus.NewRegistry()
	reg.MustRegister(collectors.NewProcessCollector(collectors.ProcessCollectorOpts{}))
	reg.MustRegister(collectors.NewGoCollector())
	return reg
}

func sameOrigin(origin string, r *http.Request) bool {
	u, err := url.Parse(origin)
	if err != nil || !u.IsAbs() {
		return false
	}
	reqScheme := "http"
	if r.TLS != nil {
		reqScheme = "https"
	}
	return strings.EqualFold(u.Scheme, reqScheme) && strings.EqualFold(u.Host, r.Host)
}

// initHttpMux initializes api entries. It MUST be called after m.metricsReg being initialized.
func (m *Mosdns) initHttpMux() {
	// 全局 CORS 中间件
	corsMiddleware := func(next http.Handler) http.Handler {
		return http.HandlerFunc(func(w http.ResponseWriter, r *http.Request) {
			origin := r.Header.Get("Origin")
			originAllowed := false
			if origin != "" {
				if sameOrigin(origin, r) {
					w.Header().Set("Vary", "Origin")
					w.Header().Set("Access-Control-Allow-Origin", origin)
					w.Header().Set("Access-Control-Allow-Methods", "GET, POST, OPTIONS")
					w.Header().Set("Access-Control-Allow-Headers", "Content-Type, Accept")
					originAllowed = true
				} else if r.Method == http.MethodOptions {
					w.WriteHeader(http.StatusForbidden)
					return
				}
			}

			if r.Method == http.MethodOptions {
				if origin == "" || originAllowed {
					w.WriteHeader(http.StatusOK)
				} else {
					w.WriteHeader(http.StatusForbidden)
				}
				return
			}

			next.ServeHTTP(w, r)
		})
	}

	m.httpMux.Use(corsMiddleware)

	// metrics 处理 (只注册一次)
	metricsHandler := promhttp.HandlerFor(m.metricsReg, promhttp.HandlerOpts{})
	wrappedMetricsHandler := http.HandlerFunc(func(w http.ResponseWriter, r *http.Request) {
		m.logger.Debug("Metrics endpoint accessed",
			zap.String("remote_addr", r.RemoteAddr),
			zap.String("method", r.Method))
		metricsHandler.ServeHTTP(w, r)
	})
	m.httpMux.Method(http.MethodGet, "/metrics", wrappedMetricsHandler)

	rootRedirectHandler := func(w http.ResponseWriter, r *http.Request) {
		http.Redirect(w, r, "/graphic", http.StatusFound)
	}

	// [新增] graphic 路由 ("/graphic") 的 handler，保持指向 mosdns.html
	graphicHandler := func(w http.ResponseWriter, r *http.Request) {
		data, err := content.ReadFile("www/mosdns.html") // 读取原文件
		if err != nil {
			m.logger.Error("Error reading embedded file", zap.String("file", "www/mosdns.html"), zap.Error(err))
			http.Error(w, "Error reading the embedded file", http.StatusInternalServerError)
			return
		}
		w.Header().Set("Content-Type", "text/html; charset=utf-8")
		if _, err := w.Write(data); err != nil {
			m.logger.Error("Error writing response", zap.Error(err))
		}
	}

	logHandler := func(w http.ResponseWriter, r *http.Request) {
		data, err := content.ReadFile("www/log.html") // 读取 /www/log.html
		if err != nil {
			m.logger.Error("Error reading embedded file", zap.String("file", "www/log.html"), zap.Error(err))
			http.Error(w, "Error reading the embedded file", http.StatusInternalServerError)
			return
		}
		w.Header().Set("Content-Type", "text/html; charset=utf-8")
		if _, err := w.Write(data); err != nil {
			m.logger.Error("Error writing response", zap.Error(err))
		}
	}

<<<<<<< HEAD
	redirectToLog := func(w http.ResponseWriter, r *http.Request) {
		http.Redirect(w, r, "/log", http.StatusFound)
	}

	m.httpMux.Get("/", rootRedirectHandler)
	m.httpMux.Get("/graphic", graphicHandler)
	m.httpMux.Get("/log", logHandler)
	m.httpMux.Get("/plog", redirectToLog)
	m.httpMux.Get("/rlog", redirectToLog)
	serveStatic := func(w http.ResponseWriter, r *http.Request) bool {
		if r.Method != http.MethodGet && r.Method != http.MethodHead {
			return false
		}

		requestPath := strings.TrimPrefix(r.URL.Path, "/")
		if requestPath == "" {
			return false
		}

		cleaned := path.Clean(requestPath)
		if cleaned == "." || strings.HasPrefix(cleaned, "..") {
			return false
		}

		filePath := path.Join("www", cleaned)
		data, err := content.ReadFile(filePath)
		if err != nil {
			return false
=======
	plainLogHandler := func(w http.ResponseWriter, r *http.Request) {
		data, err := content.ReadFile("www/log_plain.html")
		if err != nil {
			m.logger.Error("Error reading embedded file", zap.String("file", "www/log_plain.html"), zap.Error(err))
			http.Error(w, "Error reading the embedded file", http.StatusInternalServerError)
			return
		}
		w.Header().Set("Content-Type", "text/html; charset=utf-8")
		if _, err := w.Write(data); err != nil {
			m.logger.Error("Error writing response", zap.Error(err))
		}
	}

	redirectToLog := func(w http.ResponseWriter, r *http.Request) {
		http.Redirect(w, r, "/log", http.StatusFound)
	}

	staticAssetHandler := func(w http.ResponseWriter, r *http.Request) {
		relativePath := strings.TrimPrefix(path.Clean(r.URL.Path), "/")
		if !strings.HasPrefix(relativePath, "assets/") {
			http.NotFound(w, r)
			return
		}
		filePath := path.Join("www", relativePath)
		data, err := content.ReadFile(filePath)
		if err != nil {
			m.logger.Error("Error reading embedded static file", zap.String("path", filePath), zap.Error(err))
			http.NotFound(w, r)
			return
>>>>>>> bbe5fd25
		}

		switch ext := path.Ext(filePath); ext {
		case ".css":
			w.Header().Set("Content-Type", "text/css; charset=utf-8")
		case ".js":
			w.Header().Set("Content-Type", "application/javascript; charset=utf-8")
<<<<<<< HEAD
		case ".html":
			w.Header().Set("Content-Type", "text/html; charset=utf-8")
		default:
			w.Header().Set("Content-Type", "application/octet-stream")
		}

		if r.Method == http.MethodHead {
			w.WriteHeader(http.StatusOK)
			return true
=======
		case ".woff2":
			w.Header().Set("Content-Type", "font/woff2")
		case ".woff":
			w.Header().Set("Content-Type", "font/woff")
		case ".ttf":
			w.Header().Set("Content-Type", "font/ttf")
>>>>>>> bbe5fd25
		}

		if _, err := w.Write(data); err != nil {
			m.logger.Error("Error writing static asset response", zap.Error(err))
		}
		return true
	}

<<<<<<< HEAD
=======
	// [修改] 为每个路由注册对应的 handler
	m.httpMux.Get("/", rootHandler)
	m.httpMux.Get("/graphic", graphicHandler)
	m.httpMux.Get("/log", logHandler)
	m.httpMux.Get("/plog", plainLogHandler)
	m.httpMux.Get("/rlog", redirectToLog)
	m.httpMux.Get("/assets/*", staticAssetHandler)

>>>>>>> bbe5fd25
	// Register pprof.
	m.httpMux.Route("/debug/pprof", func(r chi.Router) {
		r.Get("/*", pprof.Index)
		r.Get("/cmdline", pprof.Cmdline)
		r.Get("/profile", pprof.Profile)
		r.Get("/symbol", pprof.Symbol)
		r.Get("/trace", pprof.Trace)
	})

	// A helper page for invalid request.
	invalidApiReqHelper := func(w http.ResponseWriter, req *http.Request) {
		if serveStatic(w, req) {
			return
		}
		b := new(bytes.Buffer)
		_, _ = fmt.Fprintf(b, "Invalid request %s %s\n\n", req.Method, req.RequestURI)
		b.WriteString("Available api urls:\n")
		_ = chi.Walk(m.httpMux, func(method string, route string, handler http.Handler, middlewares ...func(http.Handler) http.Handler) error {
			b.WriteString(method)
			b.WriteByte(' ')
			b.WriteString(route)
			b.WriteByte('\n')
			return nil
		})
		_, _ = w.Write(b.Bytes())
	}
	m.httpMux.NotFound(invalidApiReqHelper)
	m.httpMux.MethodNotAllowed(invalidApiReqHelper)
}

func (m *Mosdns) loadPresetPlugins() error {
	for tag, f := range LoadNewPersetPluginFuncs() {
		p, err := f(NewBP(tag, m))
		if err != nil {
			return fmt.Errorf("failed to init preset plugin %s, %w", tag, err)
		}
		m.plugins[tag] = p
	}
	return nil
}

// loadPluginsFromCfg loads plugins from this config. It follows include first.
func (m *Mosdns) loadPluginsFromCfg(cfg *Config, includeDepth int, baseDir string) error {
	const maxIncludeDepth = 8
	if includeDepth > maxIncludeDepth {
		return errors.New("maximum include depth reached")
	}
	includeDepth++

	// Follow include first.
	for _, includePath := range cfg.Include {
		resolvedPath := includePath
		if len(cfg.baseDir) > 0 && !filepath.IsAbs(includePath) {
			resolvedPath = filepath.Join(cfg.baseDir, includePath)
		}
		subCfg, path, err := loadConfig(resolvedPath)
		if err != nil {
			return fmt.Errorf("failed to read config from %s, %w", includePath, err)
		}
		m.logger.Info("load config", zap.String("file", path))
		if err := m.loadPluginsFromCfg(subCfg, includeDepth, subCfg.baseDir); err != nil {
			return fmt.Errorf("failed to load config from %s, %w", includePath, err)
		}
	}

	for i, pc := range cfg.Plugins {
		if err := m.newPlugin(pc); err != nil {
			return fmt.Errorf("failed to init plugin #%d %s, %w", i, pc.Tag, err)
		}
	}
	return nil
}<|MERGE_RESOLUTION|>--- conflicted
+++ resolved
@@ -27,10 +27,7 @@
 	"io"
 	"net/http"
 	"net/http/pprof"
-<<<<<<< HEAD
 	"net/url"
-=======
->>>>>>> bbe5fd25
 	"path"
 	"path/filepath"
 	"strings"
@@ -44,13 +41,7 @@
 	"go.uber.org/zap"
 )
 
-<<<<<<< HEAD
-// <<< MODIFIED: Adjusted the embed list for rlog assets
-//
-//go:embed www/mosdns.html www/log.html www/rlog.css www/rlog.js www/assets/css/* www/assets/js/* www/assets/webfonts/*
-=======
 //go:embed www/*
->>>>>>> bbe5fd25
 var content embed.FS
 
 type Mosdns struct {
@@ -303,36 +294,6 @@
 		}
 	}
 
-<<<<<<< HEAD
-	redirectToLog := func(w http.ResponseWriter, r *http.Request) {
-		http.Redirect(w, r, "/log", http.StatusFound)
-	}
-
-	m.httpMux.Get("/", rootRedirectHandler)
-	m.httpMux.Get("/graphic", graphicHandler)
-	m.httpMux.Get("/log", logHandler)
-	m.httpMux.Get("/plog", redirectToLog)
-	m.httpMux.Get("/rlog", redirectToLog)
-	serveStatic := func(w http.ResponseWriter, r *http.Request) bool {
-		if r.Method != http.MethodGet && r.Method != http.MethodHead {
-			return false
-		}
-
-		requestPath := strings.TrimPrefix(r.URL.Path, "/")
-		if requestPath == "" {
-			return false
-		}
-
-		cleaned := path.Clean(requestPath)
-		if cleaned == "." || strings.HasPrefix(cleaned, "..") {
-			return false
-		}
-
-		filePath := path.Join("www", cleaned)
-		data, err := content.ReadFile(filePath)
-		if err != nil {
-			return false
-=======
 	plainLogHandler := func(w http.ResponseWriter, r *http.Request) {
 		data, err := content.ReadFile("www/log_plain.html")
 		if err != nil {
@@ -362,7 +323,6 @@
 			m.logger.Error("Error reading embedded static file", zap.String("path", filePath), zap.Error(err))
 			http.NotFound(w, r)
 			return
->>>>>>> bbe5fd25
 		}
 
 		switch ext := path.Ext(filePath); ext {
@@ -370,24 +330,12 @@
 			w.Header().Set("Content-Type", "text/css; charset=utf-8")
 		case ".js":
 			w.Header().Set("Content-Type", "application/javascript; charset=utf-8")
-<<<<<<< HEAD
-		case ".html":
-			w.Header().Set("Content-Type", "text/html; charset=utf-8")
-		default:
-			w.Header().Set("Content-Type", "application/octet-stream")
-		}
-
-		if r.Method == http.MethodHead {
-			w.WriteHeader(http.StatusOK)
-			return true
-=======
 		case ".woff2":
 			w.Header().Set("Content-Type", "font/woff2")
 		case ".woff":
 			w.Header().Set("Content-Type", "font/woff")
 		case ".ttf":
 			w.Header().Set("Content-Type", "font/ttf")
->>>>>>> bbe5fd25
 		}
 
 		if _, err := w.Write(data); err != nil {
@@ -396,8 +344,6 @@
 		return true
 	}
 
-<<<<<<< HEAD
-=======
 	// [修改] 为每个路由注册对应的 handler
 	m.httpMux.Get("/", rootHandler)
 	m.httpMux.Get("/graphic", graphicHandler)
@@ -406,7 +352,6 @@
 	m.httpMux.Get("/rlog", redirectToLog)
 	m.httpMux.Get("/assets/*", staticAssetHandler)
 
->>>>>>> bbe5fd25
 	// Register pprof.
 	m.httpMux.Route("/debug/pprof", func(r chi.Router) {
 		r.Get("/*", pprof.Index)
