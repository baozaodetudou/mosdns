<!DOCTYPE html>
<html lang="zh-CN" data-theme="dark" data-color-scheme="indigo" data-layout="comfortable">
<head>
    <meta charset="UTF-8">
    <meta name="viewport" content="width=device-width, initial-scale=1.0">
    <title>Mosdns 仪表盘 V3.2.6 Optimized</title>
<<<<<<< HEAD
    <link rel="stylesheet" href="assets/css/fontawesome.css">
    <link rel="stylesheet" href="rlog.css">
=======
    <link rel="stylesheet" href="assets/css/log.css">
>>>>>>> bbe5fd25

    <!-- [新功能] 为 Requery 插件添加的独立样式 -->
    <style>
        .requery-progress-bar {
            width: 100%;
            background-color: var(--color-bg-alt);
            border-radius: var(--border-radius-sm);
            overflow: hidden;
            position: relative;
            height: 24px;
            border: 1px solid var(--color-border);
        }
        .requery-progress-bar-fill {
            height: 100%;
            background-color: var(--color-accent-primary);
            width: 0%;
            transition: width 0.3s ease-out;
            border-radius: var(--border-radius-sm);
        }
        .requery-progress-bar-text {
            position: absolute;
            top: 50%;
            left: 50%;
            transform: translate(-50%, -50%);
            color: var(--color-accent-text);
            font-weight: 600;
            font-size: 0.8rem;
            text-shadow: 0 1px 2px rgba(0,0,0,0.3);
            white-space: nowrap;
        }
        [data-theme="light"] .requery-progress-bar-text {
             color: var(--color-accent-text);
        }
        [hidden] {
            display: none !important;
        }
        /* -- 修正样式 -- */
        #requery-interval-input {
            min-width: 80px; /* 确保能显示4位数字 */
            text-align: center;
        }
        .requery-scheduler-grid {
            display: grid;
            grid-template-columns: auto 1fr;
            gap: 1rem;
            align-items: center;
            width: 100%;
        }
        .info-icon {
            color: var(--color-text-secondary);
            cursor: help;
            margin-left: 0.5rem;
        }
    </style>
</head>
<body>
    <div id="initial-loader"><div class="spinner"></div></div>
    <div id="answers-tooltip"></div>

    <main class="container">
        <header class="page-header">
            <h1>Mosdns 仪表盘</h1>
            <div class="header-main-actions">
                <div class="nav-wrapper">
                    <nav class="main-nav">
                        <div class="main-nav-slider"></div>
                        <a href="#overview" class="tab-link active" data-tab="overview" role="tab">概览</a>
                        <a href="#log-query" class="tab-link" data-tab="log-query" role="tab">查询日志</a>
                        <a href="#rules" class="tab-link" data-tab="rules" role="tab">规则管理</a>
                        <a href="#system-control" class="tab-link" data-tab="system-control" role="tab">
                            <span class="status-indicator"></span>
                            <span>系统</span>
                        </a>
                    </nav>
                </div>
                <span id="last-updated" class="last-updated"></span>
                <button id="global-refresh-btn" class="refresh-btn" title="刷新数据" aria-label="刷新数据" aria-busy="false">
                    <svg xmlns="http://www.w3.org/2000/svg" width="20" height="20" viewBox="0 0 24 24" fill="none" stroke="currentColor" stroke-width="2.5" stroke-linecap="round" stroke-linejoin="round"><path d="M21.5 2v6h-6M2.5 22v-6h6M2 11.5a10 10 0 0 1 18.8-4.3M22 12.5a10 10 0 0 1-18.8 4.3"/></svg>
                </button>
            </div>
        </header>

        <div id="toast" role="status" aria-live="polite"></div>

        <dialog id="log-detail-modal" class="card">
            <header class="modal-header">
                <h2>查询详情</h2>
                <button class="button secondary" id="close-log-detail-modal" aria-label="Close" style="min-width:auto; padding:0.3rem 0.5rem;">✕</button>
            </header>
            <div id="log-detail-modal-body" class="modal-body">
                <!-- Content will be injected by JavaScript -->
            </div>
        </dialog>

        <dialog id="data-view-modal" class="card">
            <header class="modal-header">
                <h2 id="data-view-modal-title">数据查看</h2>
                <button class="button secondary" id="close-data-view-modal" aria-label="Close" style="min-width:auto; padding:0.3rem 0.5rem;">✕</button>
            </header>
            <div class="modal-body" id="data-view-modal-body">
                <input type="search" id="data-view-search" placeholder="搜索..." style="margin-bottom: 1rem;">
                <div class="scrollable-table-container" id="data-view-table-container">
                    <!-- Table will be injected by JavaScript -->
                </div>
            </div>
            <footer class="modal-footer">
                <span id="data-view-modal-info" style="color: var(--color-text-secondary); font-size: 0.9rem;"></span>
            </footer>
        </dialog>

        <dialog id="alias-modal" class="card">
            <header class="modal-header">
                <h2>管理客户端别名</h2>
                <button class="button secondary" id="close-alias-modal" aria-label="Close" style="min-width:auto; padding:0.3rem 0.5rem;">✕</button>
            </header>
            <div class="modal-body">
                <form id="manual-alias-form">
                    <input type="text" id="manual-alias-ip" placeholder="输入 IP 地址" required>
                    <input type="text" id="manual-alias-name" placeholder="输入别名" required>
                    <button type="submit" class="button primary"><span>添加</span></button>
                </form>
                <p>为客户端 IP 设置别名，方便在日志中快速识别。下面是最近活跃的客户端：</p>
                <div id="alias-list-container"></div>
            </div>
            <footer class="modal-footer">
                <div class="footer-actions-left">
                     <button id="import-aliases-btn" class="button secondary"><span>导入</span></button>
                     <button id="export-aliases-btn" class="button secondary"><span>导出</span></button>
                </div>
                <div class="footer-actions-right">
                     <button id="save-all-aliases-btn" class="button primary"><span>全部保存</span></button>
                </div>
            </footer>
        </dialog>
        <input type="file" id="import-alias-file-input" accept=".json" style="display: none;">
        
        <dialog id="rule-modal" class="card">
            <header class="modal-header">
                <h2 id="modal-title">添加规则</h2>
                <button class="button secondary" id="close-rule-modal" aria-label="Close" style="min-width:auto; padding:0.3rem 0.5rem;">✕</button>
            </header>
            <form id="rule-form">
                <div class="modal-body">
                    <input type="hidden" id="rule-id" name="id">
                    <input type="hidden" id="rule-mode" name="mode">
                    <div class="form-field" id="rule-type-wrapper" style="display: none;">
                        <label for="rule-type">类型</label>
                        <select id="rule-type" name="type" required>
                            <option value="" disabled selected>请选择类型</option>
                            <option value="geositecn">geositecn</option>
                            <option value="geositenocn">geositenocn</option>
                            <option value="geoipcn">geoipcn</option>
                        </select>
                    </div>
                    <div class="form-field">
                        <label for="rule-name">名称</label>
                        <input type="text" id="rule-name" name="name" placeholder="例如：My Custom Rules" required>
                    </div>
                    <div class="form-field" id="rule-files-wrapper" style="display: none;">
                        <label for="rule-files">本地文件路径</label>
                        <input type="text" id="rule-files" name="files" placeholder="例如: /mosdns/geosite-cn.srs" required>
                    </div>
                    <div class="form-field">
                        <label for="rule-url">清单网址 (URL)</label>
                        <input type="url" id="rule-url" name="url" placeholder="https://example.com/rules.txt" required>
                    </div>
                    <div class="form-field control-item" style="justify-content: space-between;">
                        <strong>自动更新</strong>
                        <label class="switch">
                            <input type="checkbox" id="rule-auto-update" name="auto_update">
                            <span class="slider"></span>
                        </label>
                    </div>
                    <div class="form-field">
                        <label for="rule-update-interval">更新间隔 (小时)</label>
                        <input type="number" id="rule-update-interval" name="update_interval_hours" min="1" value="24" style="width: 120px;">
                    </div>
                </div>
                <footer class="modal-footer">
                    <div class="footer-actions-right">
                        <button type="button" id="cancel-rule-modal-btn" class="button secondary"><span>取消</span></button>
                        <button type="submit" id="save-rule-btn" class="button primary" data-default-text="保存"><span>保存</span></button>
                    </div>
                </footer>
            </form>
        </dialog>

        <section id="overview-tab" class="tab-content active" role="tabpanel">
            <div class="stats-grid">
                <div class="stat-card default-gradient-1">
                     <svg class="icon-bg-pattern" width="100%" height="100%"><defs><pattern id="p1" x="0" y="0" width="20" height="20" patternUnits="userSpaceOnUse" patternTransform="rotate(45)"><circle cx="2.5" cy="2.5" r="2.5" fill="currentColor"></circle></pattern></defs><rect width="100%" height="100%" fill="url(#p1)"></rect></svg>
                    <div class="stat-card-content">
                        <h3><svg xmlns="http://www.w3.org/2000/svg" viewBox="0 0 24 24" fill="currentColor" width="24" height="24"><path d="M11.25 4.53335C11.6642 4.44457 12.0858 4.44457 12.5 4.53335C17.1524 5.54133 21 9.80443 21 14.6465C21 19.9806 16.9706 22 12 22C7.02944 22 3 19.9806 3 14.6465C3 9.80443 6.84759 5.54133 11.25 4.53335ZM12 2C6.47715 2 2 7.02165 2 14.6465C2 21.4939 6.27609 24 12 24C17.7239 24 22 21.4939 22 14.6465C22 7.02165 17.5228 2 12 2Z"></path></svg><span>最新日志条目数</span></h3>
                        <div class="stat-card-main">
                            <div id="total-queries" class="value">--</div>
                            <span id="total-queries-change" class="stat-change" style="visibility: hidden;"></span>
                        </div>
                        <div class="sparkline-container" id="sparkline-total"></div>
                    </div>
                </div>
                <div class="stat-card theme-gradient">
                     <svg class="icon-bg-pattern" width="100%" height="100%"><defs><pattern id="p2" x="0" y="0" width="20" height="20" patternUnits="userSpaceOnUse" patternTransform="rotate(135)"><rect width="5" height="5" fill="currentColor"></rect></pattern></defs><rect width="100%" height="100%" fill="url(#p2)"></rect></svg>
                    <div class="stat-card-content">
                        <h3><svg xmlns="http://www.w3.org/2000/svg" viewBox="0 0 24 24" fill="currentColor" width="24" height="24"><path d="M12 2C17.5228 2 22 6.47715 22 12C22 17.5228 17.5228 22 12 22C6.47715 22 2 17.5228 2 12C2 6.47715 6.47715 2 12 2ZM12 20C16.4183 20 20 16.4183 20 12C20 7.58172 16.4183 4 12 4C7.58172 4 4 7.58172 4 12C4 16.4183 7.58172 20 12 20ZM11 7H13V12L16.5 15.5L15.0858 16.9142L11 12.8284V7Z"></path></svg><span>平均处理时间 (ms)</span></h3>
                        <div class="stat-card-main">
                            <div id="avg-duration" class="value">--</div>
                            <span id="avg-duration-change" class="stat-change" style="visibility: hidden;"></span>
                        </div>
                        <div class="sparkline-container" id="sparkline-avg"></div>
                    </div>
                </div>
            </div>
            
            <div class="overview-grid">
                <div class="card lazy-load-card" id="top-domains-card">
                    <header class="card-header"><h2><svg xmlns="http://www.w3.org/2000/svg" viewBox="0 0 24 24" fill="currentColor"><path d="M12 22C17.5228 22 22 17.5228 22 12C22 6.47715 17.5228 2 12 2C6.47715 2 2 6.47715 2 12C2 17.5228 6.47715 22 12 22ZM13 13.5V18H11V13.5C9.34315 13.5 8 12.1569 8 10.5C8 8.84315 9.34315 7.5 11 7.5V6H13V7.5C14.6569 7.5 16 8.84315 16 10.5C16 12.1569 14.6569 13.5 13 13.5Z"></path></svg>域名请求排行</h2></header>
                    <div class="card-body">
                        <div class="lazy-placeholder"><div class="spinner"></div></div>
                        <div class="scrollable-table-container">
                            <table class="mobile-card-layout">
                                <thead><tr><th>域名</th><th class="text-right hide-on-mobile">请求数</th></tr></thead>
                                <tbody id="top-domains-body"></tbody>
                            </table>
                        </div>
                    </div>
                </div>
                
                <div class="card lazy-load-card" id="top-clients-card">
                    <header class="card-header"><h2><svg xmlns="http://www.w3.org/2000/svg" viewBox="0 0 24 24" fill="currentColor"><path d="M12 2C6.47715 2 2 6.47715 2 12C2 17.5228 6.47715 22 12 22C17.5228 22 22 17.5228 22 12C22 6.47715 17.5228 2 12 2ZM12 4C14.2091 4 16 5.79086 16 8C16 10.2091 14.2091 12 12 12C9.79086 12 8 10.2091 8 8C8 5.79086 9.79086 4 12 4ZM12 20C10.0576 20 8.22596 19.3433 6.74542 18.1818C8.34978 16.7383 10.1132 16 12 16C13.8868 16 15.6502 16.7383 17.2546 18.1818C15.774 19.3433 13.9424 20 12 20Z"></path></svg>客户端请求排行</h2></header>
                    <div class="card-body">
                        <div class="lazy-placeholder"><div class="spinner"></div></div>
                        <div class="scrollable-table-container">
                            <table class="mobile-card-layout">
                                <thead><tr><th>客户端</th><th class="text-right hide-on-mobile">请求数</th></tr></thead>
                                <tbody id="top-clients-body"></tbody>
                            </table>
                        </div>
                    </div>
                </div>
           
                <div class="card lazy-load-card" id="slowest-queries-card">
                    <header class="card-header"><h2><svg xmlns="http://www.w3.org/2000/svg" viewBox="0 0 24 24" fill="currentColor"><path d="M12 2C17.5228 2 22 6.47715 22 12C22 17.5228 17.5228 22 12 22C6.47715 22 2 17.5228 2 12C2 6.47715 17.5228 2 12 2ZM11.1716 12.8284L15.0858 16.7426L16.5 15.3284L13.2929 12.1213C13.6834 11.5 14 10.7071 14 9.82843C14 7.87563 12.4477 6.32328 10.5 6.32328C8.55228 6.32328 7 7.87563 7 9.82843C7 11.7812 8.55228 13.3336 10.5 13.3336C10.7071 13.3336 10.95 13.1517 11.1716 12.8284Z"></path></svg>最慢查询</h2></header>
                    <div class="card-body">
                        <div class="lazy-placeholder"><div class="spinner"></div></div>
                         <div class="scrollable-table-container">
                            <table id="slowest-queries-table" class="mobile-card-layout">
                                <thead>
                                    <tr>
                                        <th style="width: 45%;">域名 / 响应</th>
                                        <th style="width: 35%;">客户端</th>
                                        <th class="text-right" style="width: 20%;">耗时 (ms)</th>
                                    </tr>
                                </thead>
                                <tbody id="slowest-queries-body"></tbody>
                            </table>
                        </div>
                    </div>
                </div>

                <div class="card lazy-load-card" id="shunt-results-card">
                    <header class="card-header"><h2><svg xmlns="http://www.w3.org/2000/svg" viewBox="0 0 24 24" fill="currentColor"><path d="M18.5 7.5a2.5 2.5 0 1 1-5 0 2.5 2.5 0 0 1 5 0Zm-10 0a2.5 2.5 0 1 1-5 0 2.5 2.5 0 0 1 5 0Zm0 10a2.5 2.5 0 1 1-5 0 2.5 2.5 0 0 1 5 0ZM6 10v4a1 1 0 0 0 1 1h4.5v-1.5H7.5a.5.5 0 0 1-.5-.5v-3h7.5a2.5 2.5 0 0 0 2.5-2.5V5H8.75A4.5 4.5 0 0 0 6 7.25V10Z"></path></svg>分流结果统计</h2></header>
                    <div class="card-body" id="shunt-results-body">
                        <div class="lazy-placeholder"><div class="spinner"></div></div>
                    </div>
                </div>
            </div>
        </section>

        <section id="log-query-tab" class="tab-content">
            <div class="card">
                <header class="card-header">
                    <h2>查询与过滤日志</h2>
                    <div id="log-header-actions" class="header-actions hide-on-mobile">
                        <button id="manage-aliases-btn" class="button secondary"><span>管理别名</span></button>
                    </div>
                </header>
                <div class="card-body">
                    <div id="log-search-container-original">
                         <input type="search" id="log-search" placeholder="全局搜索... (使用 &quot;引号&quot; 精确匹配)">
                         <button id="manage-aliases-btn-mobile" class="button secondary show-on-mobile" style="display: none;"><span>管理别名</span></button>
                    </div>
                    <div id="search-results-info"></div>
                    <div class="scrollable-table-container" id="log-query-table-container">
                        <table id="log-table" class="mobile-card-layout">
                            <thead id="log-table-head">
                                <tr>
                                    <th class="hide-on-mobile" data-sortable data-sort-key="query_time" style="width: 15%;">时间 <span class="sort-indicator"></span></th>
                                    <th data-sortable data-sort-key="query_name" style="width: 40%;">域名 / 响应 <span class="sort-indicator"></span></th>
                                    <th class="hide-on-mobile" data-sortable data-sort-key="query_type" style="width: 10%;">类型 <span class="sort-indicator"></span></th>
                                    <th class="hide-on-mobile" data-sortable data-sort-key="duration_ms" style="width: 15%;">耗时(ms) <span class="sort-indicator"></span></th>
                                    <th class="hide-on-mobile" data-sortable data-sort-key="client_ip" style="width: 20%;">客户端 <span class="sort-indicator"></span></th>
                                </tr>
                            </thead>
                            <tbody id="log-table-body"></tbody>
                        </table>
                        <div id="log-loader"><div class="spinner" style="width:1.5rem; height:1.5rem; border-width:3px;"></div></div>
                    </div>
                </div>
            </div>
        </section>

        <section id="rules-tab" class="tab-content">
            <div class="card rules-card">
                 <div class="card-body no-padding">
                    <nav class="sub-nav">
                        <a class="sub-nav-link active" data-sub-tab="list-mgmt">名单管理</a>
                        <a class="sub-nav-link" data-sub-tab="adguard">广告拦截</a>
                        <a class="sub-nav-link" data-sub-tab="diversion">在线分流</a>
                    </nav>
                    <div id="list-mgmt-sub-tab" class="sub-tab-content active" style="padding: 1.25rem;">
                        <div class="list-mgmt-grid">
                            <nav class="list-mgmt-nav">
                                <a href="#" class="list-mgmt-link active" data-list-tag="whitelist">白名单</a>
                                <a href="#" class="list-mgmt-link" data-list-tag="blocklist">黑名单</a>
                                <a href="#" class="list-mgmt-link" data-list-tag="greylist">灰名单</a>
                                <a href="#" class="list-mgmt-link" data-list-tag="ddnslist">DDNS 域名</a>
                                <a href="#" class="list-mgmt-link" data-list-tag="client_ip">客户端 IP</a>
                                <a href="#" class="list-mgmt-link" data-list-tag="rewrite">重定向</a>
                            </nav>
                            <div class="list-mgmt-content">
                                <div class="lazy-placeholder" id="list-content-loader" style="min-height: 300px;"><div class="spinner"></div></div>
                                <textarea id="list-content-textarea" spellcheck="false" style="display: none;"></textarea>
                                <div class="list-mgmt-footer">
                                    <span id="list-content-info"></span>
                                    <button id="list-save-btn" class="button primary"><span>保存</span></button>
                                </div>
                                <p id="list-mgmt-client-ip-hint" style="display: none; font-size: 0.85rem; color: var(--color-text-secondary); margin-top: 1rem;">打开此开关：系统-功能开关-指定 Client，同时mosdns作为dns下发给客户端，此名单/功能才生效；生效时，只有指定客户端IP可以获取fakeip。</p>
                                <p id="list-mgmt-rewrite-hint" style="display: none; font-size: 0.85rem; color: var(--color-text-secondary); margin-top: 1rem;">格式: &lt;域名&gt; &lt;IP或域名&gt;。例如: <code>example.com 1.2.3.4</code> 或 <code>test.com example.com</code>。支持 full:, domain: 等匹配规则。</p>
                            </div>
                        </div>
                    </div>
                    <div id="adguard-sub-tab" class="sub-tab-content" style="padding: 0 1.25rem 1.25rem;">
                        <div class="rule-actions-wrapper">
                            <button id="add-adguard-rule-btn" class="button primary">
                                <svg xmlns="http://www.w3.org/2000/svg" viewBox="0 0 24 24" fill="currentColor"><path d="M11 11V5H13V11H19V13H13V19H11V13H5V11H11Z"></path></svg>
                                <span>添加拦截规则</span>
                            </button>
                            <button id="check-adguard-updates-btn" class="button secondary">
                                <svg xmlns="http://www.w3.org/2000/svg" viewBox="0 0 24 24" fill="currentColor"><path d="M12 22C6.47715 22 2 17.5228 2 12C2 6.47715 6.47715 2 12 2C16.1333 2 19.536 4.30641 21.1009 7.82362L18.3294 8.76801C17.1523 6.22352 14.7951 4.5 12 4.5C7.85786 4.5 4.5 7.85786 4.5 12C4.5 16.1421 7.85786 19.5 12 19.5C15.2443 19.5 17.9739 17.4478 18.9472 14.5H16.5V12.5H22V18.5H20V15.118C18.6468 19.068 15.5849 22 12 22Z"></path></svg>
                                <span>检查更新</span>
                            </button>
                        </div>
                        <div class="scrollable-table-container" id="adguard-table-container">
                            <table id="adguard-rules-table">
                                <thead>
                                    <tr>
                                        <th class="text-center hide-on-mobile" style="width: 6rem;">启用</th>
                                        <th class="hide-on-mobile">名称</th>
                                        <th class="hide-on-mobile">清单网址</th>
                                        <th class="text-right hide-on-mobile" style="width: 7rem;">规则数</th>
                                        <th class="hide-on-mobile" style="width: 12rem;">上次更新</th>
                                        <th class="text-center hide-on-mobile" style="width: 12rem;">操作</th>
                                    </tr>
                                </thead>
                                <tbody id="adguard-rules-tbody"></tbody>
                            </table>
                        </div>
                    </div>
                    <div id="diversion-sub-tab" class="sub-tab-content" style="padding: 0 1.25rem 1.25rem;">
                         <div style="display: flex; justify-content: space-between; align-items: center; margin-bottom: 1.5rem; flex-wrap: wrap; gap: 1rem;">
                            <p style="color: var(--color-text-secondary); font-size: 0.9rem;">注意：请勿随意删除或禁用系统默认的分流规则！</p>
                            <button id="add-diversion-rule-btn" class="button primary">
                                <svg xmlns="http://www.w3.org/2000/svg" viewBox="0 0 24 24" fill="currentColor"><path d="M11 11V5H13V11H19V13H13V19H11V13H5V11H11Z"></path></svg>
                                <span>添加分流规则</span>
                            </button>
                        </div>
                        <div class="scrollable-table-container" id="diversion-table-container">
                            <table id="diversion-rules-table">
                                <thead>
                                    <tr>
                                        <th class="text-center hide-on-mobile" style="width: 6rem;">启用</th>
                                        <th class="hide-on-mobile">名称</th>
                                        <th class="hide-on-mobile">类型</th>
                                        <th class="hide-on-mobile">清单网址</th>
                                        <th class="text-right hide-on-mobile" style="width: 7rem;">规则数</th>
                                        <th class="hide-on-mobile" style="width: 12rem;">上次更新</th>
                                        <th class="text-center hide-on-mobile" style="width: 16rem;">操作</th>
                                    </tr>
                                </thead>
                                <tbody id="diversion-rules-tbody"></tbody>
                            </table>
                        </div>
                    </div>
                 </div>
            </div>
        </section>
        
        <section id="system-control-tab" class="tab-content">
             <div class="control-panel-grid">
                <!-- Row 1 -->
                <div class="control-module control-module--mini">
                    <h3><svg xmlns="http://www.w3.org/2000/svg" viewBox="0 0 24 24" fill="currentColor"><path d="M12 22C17.5228 22 22 17.5228 22 12C22 6.47715 17.5228 2 12 2C6.47715 2 2 6.47715 2 12C2 17.5228 6.47715 22 12 22ZM11 11H7V13H11V17H13V13H17V11H13V7H11V11Z"></path></svg>审计控制</h3>
                    <div class="control-item">
                        <strong>运行状态:</strong> <span id="audit-status">查询中...</span>
                    </div>
                    <div class="button-group">
                        <button id="toggle-audit-btn" class="button primary" disabled data-default-text="请稍后"><span>请稍后</span></button>
                        <button id="clear-audit-btn" class="button danger" data-default-text="清空日志"><span>清空日志</span></button>
                    </div>
                </div>
                <div class="control-module control-module--mini">
                    <h3><svg xmlns="http://www.w3.org/2000/svg" viewBox="0 0 24 24" fill="currentColor"><path d="M12 3C7.02944 3 3 7.02944 3 12C3 16.9706 7.02944 21 12 21C16.9706 21 21 16.9706 21 12C21 7.02944 16.9706 3 12 3ZM12 19C8.13401 19 5 15.866 5 12C5 8.13401 8.13401 5 12 5C15.866 5 19 8.13401 19 12C19 15.866 15.866 19 12 19ZM12 10.5C12.8284 10.5 13.5 11.1716 13.5 12C13.5 12.8284 12.8284 13.5 12 13.5C11.1716 13.5 10.5 12.8284 10.5 12C10.5 11.1716 11.1716 10.5 12 10.5Z"></path></svg>日志容量</h3>
                    <div class="control-item">
                        <strong>当前容量:</strong> <span id="audit-capacity">查询中...</span>
                    </div>
                    <form id="capacity-form">
                        <input type="number" id="new-capacity" required min="1" max="400000">
                        <button type="submit" class="button primary" data-default-text="设置"><span>设置</span></button>
                    </form>
                    <div class="control-item tip-inline" style="margin-top: -0.25rem;">
                        <span class="info-inline" aria-hidden="true">
                            <svg xmlns="http://www.w3.org/2000/svg" viewBox="0 0 24 24" fill="currentColor" width="14" height="14"><path d="M12 2C6.48 2 2 6.48 2 12s4.48 10 10 10 10-4.48 10-10S17.52 2 12 2zm0 18c-4.41 0-8-3.59-8-8s3.59-8 8-8 8 3.59 8 8-3.59 8-8 8zm-1-13h2v2h-2V7zm0 4h2v6h-2v-6z"></path></svg>
                        </span>
                        <small class="tip-text">设置新容量将清空日志。</small>
                    </div>
                </div>
                <div class="control-module control-module--mini" id="appearance-module">
                    <h3><svg xmlns="http://www.w3.org/2000/svg" viewBox="0 0 24 24" fill="currentColor"><path d="M12 2C17.5228 2 22 6.47715 22 12C22 17.5228 17.5228 22 12 22C6.47715 22 2 17.5228 2 12C2 6.47715 6.47715 2 12 2ZM12 20C16.4183 20 20 16.4183 20 12C20 7.58172 16.4183 4 12 4C7.58172 4 4 7.58172 4 12C4 16.4183 7.58172 20 12 20ZM11 7H13V12L16.5 15.5L15.0858 16.9142L11 12.8284V7Z"></path></svg>主题与外观</h3>
                    <div class="control-item">
                        <strong>颜色主题</strong>
                        <div class="color-palette">
                            <button class="color-swatch" data-color="indigo" style="background-color: #4f46e5;" title="靛蓝" aria-label="靛蓝"></button>
                            <button class="color-swatch" data-color="pink" style="background-color: #ec4899;" title="粉色" aria-label="粉色"></button>
                            <button class="color-swatch" data-color="teal" style="background-color: #14b8a6;" title="青色" aria-label="青色"></button>
                            <button class="color-swatch" data-color="orange" style="background-color: #f97316;" title="橙色" aria-label="橙色"></button>
                            <button class="color-swatch" data-color="green" style="background-color: #22c55e;" title="绿色" aria-label="绿色"></button>
                            <button class="color-swatch" data-color="violet" style="background-color: #8b5cf6;" title="紫色" aria-label="紫色"></button>
                        </div>
                    </div>
                    <div class="control-item">
                        <strong>界面风格</strong>
                        <select id="theme-switcher-select">
                           <option value="light">明亮</option>
                           <option value="dark">黑暗</option>
                           <option value="sakura">夜樱</option>
                           <option value="evergreen">常青</option>
                           <option value="starlight">星光</option>
                           <option value="dusk">黄昏</option>
                           <option value="terra">赤土</option>
                        </select>
                    </div>
                    <div class="control-item">
                        <strong>界面密度</strong>
                        <select id="layout-density-select">
                           <option value="comfortable">舒适</option>
                           <option value="compact">紧凑</option>
                        </select>
                    </div>
                </div>
                <div class="control-module control-module--mini" id="auto-refresh-module">
                    <h3><svg xmlns="http://www.w3.org/2000/svg" viewBox="0 0 24 24" fill="currentColor"><path d="M12 2.5C12.4142 2.5 12.75 2.83579 12.75 3.25V5.03131C15.2635 5.50376 17.25 7.49021 17.7224 9.99993H19.5C19.9142 9.99993 20.25 10.3357 20.25 10.75V13.25C20.25 13.6642 19.9142 14 19.5 14H17.7224C17.25 16.5097 15.2635 18.4962 12.75 18.9686V20.75C12.75 21.1642 12.4142 21.5 12 21.5C11.5858 21.5 11.25 21.1642 11.25 20.75V18.9686C8.73652 18.4962 6.75 16.5097 6.27758 14H4.5C4.08579 14 3.75 13.6642 3.75 13.25V10.75C3.75 10.3357 4.08579 9.99993 4.5 9.99993H6.27758C6.75 7.49021 8.73652 5.50376 11.25 5.03131V3.25C11.25 2.83579 11.5858 2.5 12 2.5ZM12 7C9.23858 7 7 9.23858 7 12C7 14.7614 9.23858 17 12 17C14.7614 17 17 14.7614 17 12C17 9.23858 14.7614 7 12 7Z"></path></svg>自动刷新</h3>
                    <form id="auto-refresh-form" class="auto-refresh-form">
                        <label class="switch" for="auto-refresh-toggle" style="display: contents; cursor: pointer;">
                            <strong>启用</strong>
                            <label class="switch">
                                <input type="checkbox" id="auto-refresh-toggle">
                                <span class="slider"></span>
                            </label>
                        </label>
                        <div>
                            <input type="number" id="auto-refresh-interval" min="5">
                            <span>秒/次</span>
                        </div>
                    </form>
                </div>

                <!-- Row 2 -->
                 <div class="control-module" style="grid-column: 1 / -1;">
                    <h3><svg xmlns="http://www.w3.org/2000/svg" viewBox="0 0 24 24" fill="currentColor"><path d="M12.98,2.05C12.67,2.02 12.33,2.02 12.02,2.05C8.44,2.37 5.5,5.29 5.06,8.87C5.02,9.2 5,9.55 5,9.91L5.02,9.99C4.38,10.12 3.8,10.66 3.8,11.35V12.5C3.8,13.25 4.41,13.88 5.16,13.98L5.18,14C5.5,17.56 8.44,20.5 12.02,20.94C12.33,20.98 12.67,20.98 12.98,20.94C16.56,20.5 19.5,17.56 19.82,14L19.84,13.98C20.59,13.88 21.2,13.25 21.2,12.5V11.35C21.2,10.66 20.62,10.12 19.98,9.99L20,9.91C20,9.55 19.98,9.2 19.94,8.87C19.5,5.29 16.56,2.37 12.98,2.05ZM10,7L14,10L10,13V7Z"></path></svg>缓存管理</h3>
                    <div class="scrollable-table-container" style="max-height: none; overflow-y: visible;">
                        <table id="cache-stats-table" class="mobile-card-layout">
                            <thead>
                                <tr>
                                    <th>缓存名称</th>
                                    <th class="text-right hide-on-mobile">请求总数</th>
                                    <th class="text-right hide-on-mobile">缓存命中</th>
                                    <th class="text-right hide-on-mobile">过期命中</th>
                                    <th class="text-right hide-on-mobile">命中率</th>
                                    <th class="text-right hide-on-mobile">过期命中率</th>
                                    <th class="text-right">条目数</th>
                                    <th class="text-center">操作</th>
                                </tr>
                            </thead>
                            <tbody id="cache-stats-tbody">
                                <!-- JS will render rows here -->
                            </tbody>
                        </table>
                    </div>
                </div>
                
                <!-- Row 3 -->
                <div class="control-module" id="domain-stats-module">
                    <h3><svg xmlns="http://www.w3.org/2000/svg" viewBox="0 0 24 24" fill="currentColor"><path d="M4 19h16v-7h2v8a1 1 0 0 1-1 1H3a1 1 0 0 1-1-1v-8h2v7zM20 3H4v7h2V5h12v5h2V4a1 1 0 0 0-1-1zm-8 4h-2v2H8v2h2v2h2v-2h2v-2h-2V7z"></path></svg>域名列表统计</h3>
                    <div class="scrollable-table-container" style="max-height: none; overflow-y: visible;">
                        <table id="domain-stats-table">
                            <thead>
                                <tr>
                                    <th>列表名称</th>
                                    <th class="text-right">条目数</th>
                                </tr>
                            </thead>
                            <tbody>
                                <tr>
                                    <td><strong>FakeIP 域名</strong></td>
                                    <td class="text-right"><a href="#" class="control-item-link" data-list-type="fakeip" data-list-title="FakeIP 域名" id="fakeip-domain-count">--</a></td>
                                </tr>
                                <tr>
                                    <td><strong>RealIP 域名</strong></td>
                                    <td class="text-right"><a href="#" class="control-item-link" data-list-type="realip" data-list-title="RealIP 域名" id="realip-domain-count">--</a></td>
                                </tr>
                                <tr>
                                    <td><strong>无 V4 域名</strong></td>
                                    <td class="text-right"><a href="#" class="control-item-link" data-list-type="nov4" data-list-title="无 V4 域名" id="nov4-domain-count">--</a></td>
                                </tr>
                                <tr>
                                    <td><strong>无 V6 域名</strong></td>
                                    <td class="text-right"><a href="#" class="control-item-link" data-list-type="nov6" data-list-title="无 V6 域名" id="nov6-domain-count">--</a></td>
                                </tr>
                                <tr>
                                    <td><strong>全部域名 (备份总表)</strong></td>
                                    <td class="text-right"><span id="backup-domain-count">--</span></td>
                                </tr>
                            </tbody>
                        </table>
                    </div>
                </div>
                <div class="control-module" id="system-info-module">
                    <h3><svg xmlns="http://www.w3.org/2000/svg" viewBox="0 0 24 24" fill="currentColor"><path d="M13,9H11V7h2m0,10H11V11h2m8-4.5,V19a2,2,0,0,1-2,2H5a2,2,0,0,1-2-2V5A2,2,0,0,1,5,3H16.5L21,7.5M15,4H5V19H19V8.5L15,4.5Z"/></svg>系统信息</h3>
                    <div id="system-info-container" class="info-grid">
                        <!-- System info will be injected by JS -->
                    </div>
                </div>
                <div class="control-module" id="update-module">
                    <h3><svg xmlns="http://www.w3.org/2000/svg" viewBox="0 0 24 24" fill="currentColor"><path d="M21 4v6h-2V6.41l-4.29 4.3-1.42-1.42 4.3-4.29H14V4h7zM5 17.59l4.29-4.3 1.42 1.42-4.3 4.29H10V20H3v-6h2v3.59z"></path></svg>版本与更新</h3>

                    <!-- 顶部：版本信息 + 操作按钮 -->
                    <div class="update-header">
                        <div class="update-versions">
                            <div class="control-item"><strong>当前版本</strong> <span id="update-current-version" class="chip">检测中...</span></div>
                            <div class="control-item"><strong>最新版本</strong> <span id="update-latest-version" class="chip">--</span></div>
                        </div>
                        <div class="button-group update-actions">
                            <button id="update-check-btn" class="button secondary" data-default-text="强制检查"><span>强制检查</span></button>
                            <button id="update-apply-btn" class="button primary" data-default-text="立即更新" disabled><span>立即更新</span></button>
                            <button id="update-force-btn" class="button danger" data-default-text="强制更新"><span>强制更新</span></button>
                        </div>
                    </div>

                    <!-- 状态横幅 -->
                    <div class="update-status-banner" role="status" aria-live="polite">
                        <span id="update-status-text">等待检查</span>
                    </div>

                    <!-- 元信息：上次检查、匹配构建 -->
                    <div class="update-meta-grid">
                        <div class="control-item"><strong>上次检查</strong> <span id="update-last-checked">--</span></div>
                        <div class="control-item"><strong>匹配构建</strong> <code id="update-target-info">--</code></div>
                    </div>

                    <!-- 自动检查设置 -->
                    <div class="update-auto">
                        <div class="control-item">
                            <strong>自动检查</strong>
                            <label class="switch" style="margin-left:auto;">
                                <input type="checkbox" id="update-auto-toggle">
                                <span class="slider"></span>
                            </label>
                        </div>
                        <div class="update-auto-grid">
                            <label for="update-interval-input" class="field-label">间隔 (分钟)</label>
                            <input type="number" id="update-interval-input" min="5" max="720" value="60" style="max-width: 140px;">
                        </div>
                        <p class="control-hint" id="update-hint-text"></p>
                    </div>
                </div>

                <!-- Row 4 -->
                <div class="control-module" id="requery-module" style="grid-column: 1 / -1;">
                    <h3>
                        <svg xmlns="http://www.w3.org/2000/svg" viewBox="0 0 24 24" fill="currentColor"><path d="M12 4C16.97 4 21 8.03 21 13C21 17.97 16.97 22 12 22C7.03 22 3 17.97 3 13C3 8.03 7.03 4 12 4ZM12 2C5.925 2 1 6.925 1 13C1 19.075 5.925 24 12 24C18.075 24 23 19.075 23 13C23 6.925 18.075 2 12 2ZM12 14.5L8 10.5L9.41 9.09L11 10.67V6H13V10.67L14.59 9.09L16 10.5L12 14.5Z"/></svg>
                        刷新分流缓存
                    </h3>

                    <!-- 顶部状态 + 主操作按钮 -->
                    <div class="requery-header">
                        <div class="requery-status-group">
                            <div class="control-item"><strong>当前状态</strong> <span id="requery-status-text" class="chip">查询中...</span></div>
                            <div class="control-item"><strong>上次运行</strong> <span id="requery-last-run">查询中...</span></div>
                        </div>
                        <div class="requery-actions">
                            <button id="requery-trigger-btn" class="button primary requery-primary-btn" data-default-text="开始全新任务"><span>开始全新任务</span></button>
                            <button id="requery-cancel-btn" class="button danger requery-primary-btn" data-default-text="取消任务" hidden><span>取消任务</span></button>
                        </div>
                    </div>

                    <!-- 进度条 -->
                    <div id="requery-progress-container" class="requery-progress-row" hidden>
                        <div class="requery-progress-bar">
                            <div id="requery-progress-bar-fill" class="requery-progress-bar-fill"></div>
                            <span id="requery-progress-bar-text" class="requery-progress-bar-text"></span>
                        </div>
                    </div>

                    <!-- 定时任务设置 -->
                    <form id="requery-scheduler-form" class="requery-scheduler">
                        <div class="control-item">
                            <strong>启用定时任务</strong>
                            <label class="switch" style="margin-left:auto;">
                                <input type="checkbox" id="requery-scheduler-toggle">
                                <span class="slider"></span>
                            </label>
                        </div>
                        <div class="requery-scheduler-grid">
                            <label for="requery-start-datetime-input" class="field-label">
                                首次执行时间
                                <span class="info-icon" title="输入您的本地时间。留空则表示插件启动后，到达下个间隔时间点时执行。">
                                    <svg xmlns="http://www.w3.org/2000/svg" viewBox="0 0 24 24" fill="currentColor" width="16" height="16"><path d="M12 2C6.48 2 2 6.48 2 12s4.48 10 10 10 10-4.48 10-10S17.52 2 12 2zm0 18c-4.41 0-8-3.59-8-8s3.59-8 8-8 8 3.59 8 8-3.59 8-8 8zm-1-13h2v2h-2V7zm0 4h2v6h-2v-6z"></path></svg>
                                </span>
                            </label>
                            <input type="datetime-local" id="requery-start-datetime-input">

                            <label for="requery-interval-input" class="field-label">间隔 (分钟)</label>
                            <input type="number" id="requery-interval-input" min="1">
                        </div>
                    </form>

                    <!-- 重要操作按钮区 -->
                    <div class="requery-important">
                        <strong>重要操作</strong>
                        <div class="button-group requery-important-actions">
                            <button id="save-shunt-rules-btn" class="button primary" data-default-text="保存分流规则"><span>保存分流规则</span></button>
                            <button id="clear-shunt-rules-btn" class="button danger" data-default-text="清空分流规则"><span>清空分流规则</span></button>
                            <button id="requery-clear-backup-btn" class="button danger" data-default-text="清空全量备份"><span>清空全量备份</span></button>
                        </div>
                    </div>
                </div>

                <!-- Row 5 -->
                <div class="control-module" id="feature-switches-module" style="grid-column: 1 / -1;">
                    <h3>
                        <svg xmlns="http://www.w3.org/2000/svg" viewBox="0 0 24 24" fill="currentColor"><path d="M17.5,12a5.5,5.5,0,1,1-5.5-5.5A5.5,5.5,0,0,1,17.5,12Zm-11,0A5.5,5.5,0,1,0,12,6.5,5.5,5.5,0,0,0,6.5,12ZM12,4.5a7.5,7.5,0,1,1-7.5,7.5A7.5,7.5,0,0,1,12,4.5Z M12,2A10,10,0,1,0,22,12,10,10,0,0,0,12,2Z"/></svg>
                        功能开关
                    </h3>
                    <div class="control-item">
                        <strong>核心运行模式</strong>
                        <div id="core-mode-switch-group" class="segmented-control">
                            <button id="core-mode-A-btn" class="button" data-mode="A">
                                <svg xmlns="http://www.w3.org/2000/svg" viewBox="0 0 24 24" fill="currentColor" width="18" height="18"><path d="M12 2C6.48 2 2 6.48 2 12s4.48 10 10 10 10-4.48 10-10S17.52 2 12 2zm-1 17.93c-3.95-.49-7-3.85-7-7.93 0-.62.08-1.21.21-1.79L9 15v1c0 1.1.9 2 2 2v1.93zm6.9-2.54c-.26-.81-1-1.39-1.9-1.39h-1v-3c0-.55-.45-1-1-1H8v-2h2c.55 0 1-.45 1-1V7h2c1.1 0 2-.9 2-2v-.41c2.93 1.19 5 4.06 5 7.41 0 2.08-.8 3.97-2.1 5.39z"></path></svg>
                                <span>兼容模式</span>
                            </button>
                            <button id="core-mode-B-btn" class="button" data-mode="B">
                                <svg xmlns="http://www.w3.org/2000/svg" viewBox="0 0 24 24" fill="currentColor" width="18" height="18"><path d="M12 1L3 5v6c0 5.55 3.84 10.74 9 12 5.16-1.26 9-6.45 9-12V5l-9-4zm0 10.99h7c-.53 4.12-3.28 7.79-7 8.94V12H5V6.3l7-3.11v8.8z"></path></svg>
                                <span>安全模式</span>
                            </button>
                        </div>
                    </div>
                    <div id="secondary-switches-container" class="secondary-switches-grid">
                        <!-- Switches will be injected by JS -->
                    </div>
                </div>
                
            </div>
        </section>
    </main>
    
    <script src="assets/js/log.js"></script>
</body>
</html><|MERGE_RESOLUTION|>--- conflicted
+++ resolved
@@ -4,12 +4,7 @@
     <meta charset="UTF-8">
     <meta name="viewport" content="width=device-width, initial-scale=1.0">
     <title>Mosdns 仪表盘 V3.2.6 Optimized</title>
-<<<<<<< HEAD
-    <link rel="stylesheet" href="assets/css/fontawesome.css">
-    <link rel="stylesheet" href="rlog.css">
-=======
     <link rel="stylesheet" href="assets/css/log.css">
->>>>>>> bbe5fd25
 
     <!-- [新功能] 为 Requery 插件添加的独立样式 -->
     <style>
@@ -670,7 +665,7 @@
                         <!-- Switches will be injected by JS -->
                     </div>
                 </div>
-                
+
             </div>
         </section>
     </main>
